# vim: tabstop=4 shiftwidth=4 softtabstop=4

# Copyright 2010 United States Government as represented by the
# Administrator of the National Aeronautics and Space Administration.
# All Rights Reserved.
#
#    Licensed under the Apache License, Version 2.0 (the "License"); you may
#    not use this file except in compliance with the License. You may obtain
#    a copy of the License at
#
#         http://www.apache.org/licenses/LICENSE-2.0
#
#    Unless required by applicable law or agreed to in writing, software
#    distributed under the License is distributed on an "AS IS" BASIS, WITHOUT
#    WARRANTIES OR CONDITIONS OF ANY KIND, either express or implied. See the
#    License for the specific language governing permissions and limitations
#    under the License.

from nova import exception
from nova import flags
from nova import utils


FLAGS = flags.FLAGS
flags.DEFINE_string('db_backend', 'sqlalchemy',
                    'The backend to use for db')


_impl = utils.LazyPluggable(FLAGS['db_backend'],
                            sqlalchemy='nova.db.sqlalchemy.api')


class AddressNotAllocated(exception.Error):
    pass

class NoMoreAddresses(exception.Error):
    pass


class NoMoreBlades(exception.Error):
    pass


class NoMoreNetworks(exception.Error):
    pass


###################


def daemon_get(context, daemon_id):
    """Get an daemon or raise if it does not exist."""
    return _impl.daemon_get(context, daemon_id)


def daemon_get_by_args(context, node_name, binary):
    """Get the state of an daemon by node name and binary."""
    return _impl.daemon_get_by_args(context, node_name, binary)


def daemon_create(context, values):
    """Create a daemon from the values dictionary."""
    return _impl.daemon_create(context, values)


def daemon_update(context, daemon_id, values):
    """Set the given properties on an daemon and update it.

    Raises NotFound if daemon does not exist.

    """
    return _impl.daemon_update(context, daemon_id, values)


###################


def floating_ip_allocate_address(context, node_name, project_id):
    """Allocate free floating ip and return the address.

    Raises if one is not available.
    """
    return _impl.floating_ip_allocate_address(context, node_name, project_id)


def floating_ip_fixed_ip_associate(context, floating_address, fixed_address):
    """Associate an floating ip to a fixed_ip by address."""
    return _impl.floating_ip_fixed_ip_associate(context,
                                               floating_address,
                                               fixed_address)


def floating_ip_disassociate(context, address):
    """Disassociate an floating ip from a fixed ip by address.

    Returns the address of the existing fixed ip.
    """
    return _impl.floating_ip_disassociate(context, address)


def floating_ip_deallocate(context, address):
    """Deallocate an floating ip by address"""
    return _impl.floating_ip_deallocate(context, address)


####################


def fixed_ip_allocate(context, network_id):
    """Allocate free fixed ip and return the address.

    Raises if one is not available.
    """
    return _impl.fixed_ip_allocate(context, network_id)


def fixed_ip_get_by_address(context, address):
    """Get a fixed ip by address."""
    return _impl.fixed_ip_get_by_address(context, address)


def fixed_ip_lease(context, address):
    """Lease a fixed ip by address."""
    return _impl.fixed_ip_lease(context, address)


def fixed_ip_release(context, address):
    """Un-Lease a fixed ip by address."""
    return _impl.fixed_ip_release(context, address)


def fixed_ip_deallocate(context, address):
    """Deallocate a fixed ip by address."""
    return _impl.fixed_ip_deallocate(context, address)


def fixed_ip_instance_associate(context, address, instance_id):
    """Associate a fixed ip to an instance by address."""
    return _impl.fixed_ip_instance_associate(context, address, instance_id)


def fixed_ip_instance_disassociate(context, address):
    """Disassociate a fixed ip from an instance by address."""
    return _impl.fixed_ip_instance_disassociate(context, address)


####################


def instance_create(context, values):
    """Create an instance from the values dictionary."""
    return _impl.instance_create(context, values)


def instance_destroy(context, instance_id):
    """Destroy the instance or raise if it does not exist."""
    return _impl.instance_destroy(context, instance_id)


def instance_get(context, instance_id):
    """Get an instance or raise if it does not exist."""
    return _impl.instance_get(context, instance_id)


def instance_get_all(context):
    """Get all instances."""
    return _impl.instance_get_all(context)


<<<<<<< HEAD
def instance_get_by_ip(context, ip):
    """Gets an instance by fixed ipaddress or raise if it does not exist."""
    return _impl.instance_get_by_ip(context, ip)
=======
def instance_get_by_name(context, name):
    """Get an instance by name."""
    return _impl.instance_get_by_project(context, name)
>>>>>>> ce658b72


def instance_get_by_project(context, project_id):
    """Get all instance belonging to a project."""
    return _impl.instance_get_by_project(context, project_id)


def instance_get_by_reservation(context, reservation_id):
    """Get all instance belonging to a reservation."""
    return _impl.instance_get_by_reservation(context, reservation_id)


def instance_get_host(context, instance_id):
    """Get the host that the instance is running on."""
    return _impl.instance_get_all(context, instance_id)


def instance_state(context, instance_id, state, description=None):
    """Set the state of an instance."""
    return _impl.instance_state(context, instance_id, state, description)


def instance_update(context, instance_id, values):
    """Set the given properties on an instance and update it.

    Raises NotFound if instance does not exist.

    """
    return _impl.instance_update(context, instance_id, values)


####################


def network_allocate(context, project_id):
    """Allocate a network for a project."""
    return _impl.network_allocate(context, project_id)


def network_create(context, values):
    """Create a network from the values dictionary."""
    return _impl.network_create(context, values)


def network_create_fixed_ips(context, network_id, num_vpn_clients):
    """Create the ips for the network, reserving sepecified ips."""
    return _impl.network_create_fixed_ips(context, network_id, num_vpn_clients)


def network_destroy(context, network_id):
    """Destroy the network or raise if it does not exist."""
    return _impl.network_destroy(context, network_id)


def network_ensure_indexes(context, num_networks):
    """Ensure that network indexes exist, creating them if necessary."""
    return _impl.network_ensure_indexes(context, num_networks)


def network_get(context, network_id):
    """Get an network or raise if it does not exist."""
    return _impl.network_get(context, network_id)


def network_get_host(context, network_id):
    """Get host assigned to network or raise"""
    return _impl.network_get_host(context, network_id)


def network_get_index(context, network_id):
    """Gets non-conflicting index for network"""
    return _impl.network_get_index(context, network_id)


def network_get_vpn_ip(context, network_id):
    """Gets non-conflicting index for network"""
    return _impl.network_get_vpn_ip(context, network_id)


def network_set_cidr(context, network_id, cidr):
    """Set the Classless Inner Domain Routing for the network"""
    return _impl.network_set_cidr(context, network_id, cidr)


def network_set_host(context, network_id, host_id):
    """Safely set the host for network"""
    return _impl.network_set_host(context, network_id, host_id)


def network_update(context, network_id, values):
    """Set the given properties on an network and update it.

    Raises NotFound if network does not exist.

    """
    return _impl.network_update(context, network_id, values)


###################


def project_get_network(context, project_id):
    """Return the network associated with the project."""
    return _impl.project_get_network(context, project_id)


###################


def queue_get_for(context, topic, physical_node_id):
    """Return a channel to send a message to a node with a topic."""
    return _impl.queue_get_for(context, topic, physical_node_id)


###################


def volume_allocate_shelf_and_blade(context, volume_id):
    """Atomically allocate a free shelf and blade from the pool."""
    return _impl.volume_allocate_shelf_and_blade(context, volume_id)


def volume_attached(context, volume_id, instance_id, mountpoint):
    """Ensure that a volume is set as attached."""
    return _impl.volume_attached(context, volume_id, instance_id, mountpoint)


def volume_create(context, values):
    """Create a volume from the values dictionary."""
    return _impl.volume_create(context, values)


def volume_destroy(context, volume_id):
    """Destroy the volume or raise if it does not exist."""
    return _impl.volume_destroy(context, volume_id)


def volume_detached(context, volume_id):
    """Ensure that a volume is set as detached."""
    return _impl.volume_detached(context, volume_id)


def volume_get(context, volume_id):
    """Get a volume or raise if it does not exist."""
    return _impl.volume_get(context, volume_id)


def volume_get_shelf_and_blade(context, volume_id):
    """Get the shelf and blade allocated to the volume."""
    return _impl.volume_get_shelf_and_blade(context, volume_id)


def volume_update(context, volume_id, values):
    """Set the given properties on an volume and update it.

    Raises NotFound if volume does not exist.

    """
    return _impl.volume_update(context, volume_id, values)<|MERGE_RESOLUTION|>--- conflicted
+++ resolved
@@ -167,15 +167,15 @@
     return _impl.instance_get_all(context)
 
 
-<<<<<<< HEAD
 def instance_get_by_ip(context, ip):
     """Gets an instance by fixed ipaddress or raise if it does not exist."""
     return _impl.instance_get_by_ip(context, ip)
-=======
+
+
 def instance_get_by_name(context, name):
     """Get an instance by name."""
     return _impl.instance_get_by_project(context, name)
->>>>>>> ce658b72
+
 
 
 def instance_get_by_project(context, project_id):
