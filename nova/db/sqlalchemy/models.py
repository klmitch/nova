--- conflicted
+++ resolved
@@ -25,12 +25,7 @@
 
 # TODO(vish): clean up these imports
 from sqlalchemy.orm import relationship, backref, exc, object_mapper
-<<<<<<< HEAD
-from sqlalchemy import Table, Column, Integer, String
-=======
-from sqlalchemy.sql import func
 from sqlalchemy import Column, Integer, String, Table
->>>>>>> e78273f7
 from sqlalchemy import ForeignKey, DateTime, Boolean, Text
 from sqlalchemy.ext.declarative import declarative_base
 
@@ -342,15 +337,9 @@
     """Represents a security group"""
     __tablename__ = 'security_group'
     id = Column(Integer, primary_key=True)
-<<<<<<< HEAD
+
     name = Column(String(255))
     description = Column(String(255))
-=======
-
-    name = Column(String(255))
-    description = Column(String(255))
-
->>>>>>> e78273f7
     user_id = Column(String(255))
     project_id = Column(String(255))
 
@@ -393,12 +382,10 @@
     id = Column(Integer, primary_key=True)
 
     name = Column(String(255))
+
     user_id = Column(String(255))
-<<<<<<< HEAD
-=======
-    project_id = Column(String(255))
-
->>>>>>> e78273f7
+    project_id = Column(String(255))
+
     fingerprint = Column(String(255))
     public_key = Column(Text)
 
@@ -426,6 +413,7 @@
                                          (user_id, name))
             raise new_exc.__class__, new_exc, sys.exc_info()[2]
 
+
 class Network(BASE, NovaBase):
     """Represents a network"""
     __tablename__ = 'networks'
