# vim: tabstop=4 shiftwidth=4 softtabstop=4

# Copyright 2010 United States Government as represented by the
# Administrator of the National Aeronautics and Space Administration.
# All Rights Reserved.
#
#    Licensed under the Apache License, Version 2.0 (the "License"); you may
#    not use this file except in compliance with the License. You may obtain
#    a copy of the License at
#
#         http://www.apache.org/licenses/LICENSE-2.0
#
#    Unless required by applicable law or agreed to in writing, software
#    distributed under the License is distributed on an "AS IS" BASIS, WITHOUT
#    WARRANTIES OR CONDITIONS OF ANY KIND, either express or implied. See the
#    License for the specific language governing permissions and limitations
#    under the License.
"""
Nova User API client library.
"""

import base64
import boto
import httplib

from boto.ec2.regioninfo import RegionInfo

<<<<<<< HEAD
FLAGS = flags.FLAGS
=======
>>>>>>> 16c420ee

DEFAULT_CLC_URL = 'http://127.0.0.1:8773'
DEFAULT_REGION = 'nova'


class UserInfo(object):
    """
    Information about a Nova user, as parsed through SAX.

    **Fields Include**

    * username
    * accesskey
    * secretkey
    * file (optional) containing zip of X509 cert & rc file

    """

    def __init__(self, connection=None, username=None, endpoint=None):
        self.connection = connection
        self.username = username
        self.endpoint = endpoint

    def __repr__(self):
        return 'UserInfo:%s' % self.username

    def startElement(self, name, attrs, connection):
        return None

    def endElement(self, name, value, connection):
        if name == 'username':
            self.username = str(value)
        elif name == 'file':
            self.file = base64.b64decode(str(value))
        elif name == 'accesskey':
            self.accesskey = str(value)
        elif name == 'secretkey':
            self.secretkey = str(value)


class UserRole(object):
    """
    Information about a Nova user's role, as parsed through SAX.

    **Fields include**

    * role

    """

    def __init__(self, connection=None):
        self.connection = connection
        self.role = None

    def __repr__(self):
        return 'UserRole:%s' % self.role

    def startElement(self, name, attrs, connection):
        return None

    def endElement(self, name, value, connection):
        if name == 'role':
            self.role = value
        else:
            setattr(self, name, str(value))


class ProjectInfo(object):
    """
    Information about a Nova project, as parsed through SAX.

    **Fields include**

    * projectname
    * description
    * projectManagerId
    * memberIds

    """

    def __init__(self, connection=None):
        self.connection = connection
        self.projectname = None
        self.description = None
        self.projectManagerId = None
        self.memberIds = []

    def __repr__(self):
        return 'ProjectInfo:%s' % self.projectname

    def startElement(self, name, attrs, connection):
        return None

    def endElement(self, name, value, connection):
        if name == 'projectname':
            self.projectname = value
        elif name == 'description':
            self.description = value
        elif name == 'projectManagerId':
            self.projectManagerId = value
        elif name == 'memberId':
            self.memberIds.append(value)
        else:
            setattr(self, name, str(value))


class ProjectMember(object):
    """
    Information about a Nova project member, as parsed through SAX.

    **Fields include**

    * memberId

    """

    def __init__(self, connection=None):
        self.connection = connection
        self.memberId = None

    def __repr__(self):
        return 'ProjectMember:%s' % self.memberId

    def startElement(self, name, attrs, connection):
        return None

    def endElement(self, name, value, connection):
        if name == 'member':
            self.memberId = value
        else:
            setattr(self, name, str(value))


class HostInfo(object):
    """
    Information about a Nova Host, as parsed through SAX.

    **Fields Include**

    * Disk stats
    * Running Instances
    * Memory stats
    * CPU stats
    * Network address info
    * Firewall info
    * Bridge and devices

    """

    def __init__(self, connection=None):
        self.connection = connection
        self.hostname = None

    def __repr__(self):
        return 'Host:%s' % self.hostname

    # this is needed by the sax parser, so ignore the ugly name
    def startElement(self, name, attrs, connection):
        return None

    # this is needed by the sax parser, so ignore the ugly name
    def endElement(self, name, value, connection):
        setattr(self, name, value)


class NovaAdminClient(object):

    def __init__(
            self,
            clc_url=DEFAULT_CLC_URL,
            region=DEFAULT_REGION,
            access_key=None,
            secret_key=None,
            **kwargs):
        parts = self.split_clc_url(clc_url)

        self.clc_url = clc_url
        self.region = region
        self.access = access_key
        self.secret = secret_key
        self.apiconn = boto.connect_ec2(aws_access_key_id=access_key,
                                        aws_secret_access_key=secret_key,
                                        is_secure=parts['is_secure'],
                                        region=RegionInfo(None,
                                                          region,
                                                          parts['ip']),
                                        port=parts['port'],
                                        path='/services/Admin',
                                        **kwargs)
        self.apiconn.APIVersion = 'nova'

    def connection_for(self, username, project, clc_url=None, region=None,
                       **kwargs):
        """Returns a boto ec2 connection for the given username."""
        if not clc_url:
            clc_url = self.clc_url
        if not region:
            region = self.region
        parts = self.split_clc_url(clc_url)
        user = self.get_user(username)
        access_key = '%s:%s' % (user.accesskey, project)
        return boto.connect_ec2(aws_access_key_id=access_key,
                                aws_secret_access_key=user.secretkey,
                                is_secure=parts['is_secure'],
                                region=RegionInfo(None,
                                                  self.region,
                                                  parts['ip']),
                                port=parts['port'],
                                path='/services/Cloud',
                                **kwargs)

    def split_clc_url(self, clc_url):
        """Splits a cloud controller endpoint url."""
        parts = httplib.urlsplit(clc_url)
        is_secure = parts.scheme == 'https'
        ip, port = parts.netloc.split(':')
        return {'ip': ip, 'port': int(port), 'is_secure': is_secure}

    def get_users(self):
        """Grabs the list of all users."""
        return self.apiconn.get_list('DescribeUsers', {}, [('item', UserInfo)])

    def get_user(self, name):
        """Grab a single user by name."""
        user = self.apiconn.get_object('DescribeUser', {'Name': name},
                                       UserInfo)
        if user.username != None:
            return user

    def has_user(self, username):
        """Determine if user exists."""
        return self.get_user(username) != None

    def create_user(self, username):
        """Creates a new user, returning the userinfo object with
        access/secret."""
        return self.apiconn.get_object('RegisterUser', {'Name': username},
                                       UserInfo)

    def delete_user(self, username):
        """Deletes a user."""
        return self.apiconn.get_object('DeregisterUser', {'Name': username},
                                       UserInfo)

    def get_roles(self, project_roles=True):
        """Returns a list of available roles."""
        return self.apiconn.get_list('DescribeRoles',
                                     {'ProjectRoles': project_roles},
                                     [('item', UserRole)])

    def get_user_roles(self, user, project=None):
        """Returns a list of roles for the given user.

        Omitting project will return any global roles that the user has.
        Specifying project will return only project specific roles.

        """
        params = {'User': user}
        if project:
            params['Project'] = project
        return self.apiconn.get_list('DescribeUserRoles',
                                     params,
                                     [('item', UserRole)])

    def add_user_role(self, user, role, project=None):
        """Add a role to a user either globally or for a specific project."""
        return self.modify_user_role(user, role, project=project,
                                     operation='add')

    def remove_user_role(self, user, role, project=None):
        """Remove a role from a user either globally or for a specific
        project."""
        return self.modify_user_role(user, role, project=project,
                                     operation='remove')

    def modify_user_role(self, user, role, project=None, operation='add',
                         **kwargs):
        """Add or remove a role for a user and project."""
        params = {'User': user,
                  'Role': role,
                  'Project': project,
                  'Operation': operation}
        return self.apiconn.get_status('ModifyUserRole', params)

    def get_projects(self, user=None):
        """Returns a list of all projects."""
        if user:
            params = {'User': user}
        else:
            params = {}
        return self.apiconn.get_list('DescribeProjects',
                                     params,
                                     [('item', ProjectInfo)])

    def get_project(self, name):
        """Returns a single project with the specified name."""
        project = self.apiconn.get_object('DescribeProject',
                                          {'Name': name},
                                          ProjectInfo)

        if project.projectname != None:
            return project

    def create_project(self, projectname, manager_user, description=None,
                       member_users=None):
        """Creates a new project."""
        params = {'Name': projectname,
                  'ManagerUser': manager_user,
                  'Description': description,
                  'MemberUsers': member_users}
        return self.apiconn.get_object('RegisterProject', params, ProjectInfo)

    def delete_project(self, projectname):
        """Permanently deletes the specified project."""
        return self.apiconn.get_object('DeregisterProject',
                                       {'Name': projectname},
                                       ProjectInfo)

    def get_project_members(self, name):
        """Returns a list of members of a project."""
        return self.apiconn.get_list('DescribeProjectMembers',
                                     {'Name': name},
                                     [('item', ProjectMember)])

    def add_project_member(self, user, project):
        """Adds a user to a project."""
        return self.modify_project_member(user, project, operation='add')

    def remove_project_member(self, user, project):
        """Removes a user from a project."""
        return self.modify_project_member(user, project, operation='remove')

    def modify_project_member(self, user, project, operation='add'):
        """Adds or removes a user from a project."""
        params = {'User': user,
                  'Project': project,
                  'Operation': operation}
        return self.apiconn.get_status('ModifyProjectMember', params)

    def get_zip(self, user, project):
        """Returns the content of a zip file containing novarc and access
        credentials."""
        params = {'Name': user, 'Project': project}
        zip = self.apiconn.get_object('GenerateX509ForUser', params, UserInfo)
        return zip.file

    def get_hosts(self):
        return self.apiconn.get_list('DescribeHosts', {}, [('item', HostInfo)])<|MERGE_RESOLUTION|>--- conflicted
+++ resolved
@@ -25,10 +25,6 @@
 
 from boto.ec2.regioninfo import RegionInfo
 
-<<<<<<< HEAD
-FLAGS = flags.FLAGS
-=======
->>>>>>> 16c420ee
 
 DEFAULT_CLC_URL = 'http://127.0.0.1:8773'
 DEFAULT_REGION = 'nova'
