# vim: tabstop=4 shiftwidth=4 softtabstop=4

# Copyright 2011 OpenStack LLC.
# All Rights Reserved.
#
#    Licensed under the Apache License, Version 2.0 (the "License"); you may
#    not use this file except in compliance with the License. You may obtain
#    a copy of the License at
#
#         http://www.apache.org/licenses/LICENSE-2.0
#
#    Unless required by applicable law or agreed to in writing, software
#    distributed under the License is distributed on an "AS IS" BASIS, WITHOUT
#    WARRANTIES OR CONDITIONS OF ANY KIND, either express or implied. See the
#    License for the specific language governing permissions and limitations
#    under the License.

import json
import os.path
import webob
from lxml import etree

from nova import context
from nova import test
from nova.api import openstack
from nova.api.openstack import extensions
from nova.api.openstack import flavors
from nova.api.openstack import wsgi
from nova.api.openstack import xmlutil
from nova.tests.api.openstack import fakes

<<<<<<< HEAD

FLAGS = flags.FLAGS
=======
>>>>>>> 0fea610a
NS = "{http://docs.openstack.org/compute/api/v1.1}"
ATOMNS = "{http://www.w3.org/2005/Atom}"
response_body = "Try to say this Mr. Knox, sir..."


class StubController(object):

    def __init__(self, body):
        self.body = body

    def index(self, req):
        return self.body


class StubExtensionManager(object):

    def __init__(self, resource_ext=None, action_ext=None, request_ext=None):
        self.resource_ext = resource_ext
        self.action_ext = action_ext
        self.request_ext = request_ext

    def get_name(self):
        return "Tweedle Beetle Extension"

    def get_alias(self):
        return "TWDLBETL"

    def get_description(self):
        return "Provides access to Tweedle Beetles"

    def get_resources(self):
        resource_exts = []
        if self.resource_ext:
            resource_exts.append(self.resource_ext)
        return resource_exts

    def get_actions(self):
        action_exts = []
        if self.action_ext:
            action_exts.append(self.action_ext)
        return action_exts

    def get_request_extensions(self):
        request_extensions = []
        if self.request_ext:
            request_extensions.append(self.request_ext)
        return request_extensions


class ExtensionControllerTest(test.TestCase):

    def setUp(self):
        super(ExtensionControllerTest, self).setUp()
        ext_path = os.path.join(os.path.dirname(__file__), "extensions")
        self.flags(osapi_extensions_path=ext_path)

    def test_list_extensions_json(self):
        app = openstack.APIRouterV11()
        ext_midware = extensions.ExtensionMiddleware(app)
        request = webob.Request.blank("/extensions")
        response = request.get_response(ext_midware)
        self.assertEqual(200, response.status_int)

        # Make sure we have all the extensions.
        data = json.loads(response.body)
        names = [x['name'] for x in data['extensions']]
        names.sort()
        self.assertEqual(names, ["FlavorExtraSpecs", "Floating_ips",
            "Fox In Socks", "Hosts", "Multinic", "Volumes"])

        # Make sure that at least Fox in Sox is correct.
        (fox_ext,) = [
            x for x in data['extensions'] if x['alias'] == 'FOXNSOX']
        self.assertEqual(fox_ext, {
                'namespace': 'http://www.fox.in.socks/api/ext/pie/v1.0',
                'name': 'Fox In Socks',
                'updated': '2011-01-22T13:25:27-06:00',
                'description': 'The Fox In Socks Extension',
                'alias': 'FOXNSOX',
                'links': [],
            },
        )

    def test_get_extension_json(self):
        app = openstack.APIRouterV11()
        ext_midware = extensions.ExtensionMiddleware(app)
        request = webob.Request.blank("/extensions/FOXNSOX")
        response = request.get_response(ext_midware)
        self.assertEqual(200, response.status_int)

        data = json.loads(response.body)
        self.assertEqual(data['extension'], {
                "namespace": "http://www.fox.in.socks/api/ext/pie/v1.0",
                "name": "Fox In Socks",
                "updated": "2011-01-22T13:25:27-06:00",
                "description": "The Fox In Socks Extension",
                "alias": "FOXNSOX",
                "links": [],
            },
        )

    def test_list_extensions_xml(self):
        app = openstack.APIRouterV11()
        ext_midware = extensions.ExtensionMiddleware(app)
        request = webob.Request.blank("/extensions")
        request.accept = "application/xml"
        response = request.get_response(ext_midware)
        self.assertEqual(200, response.status_int)
        print response.body

        root = etree.XML(response.body)
        self.assertEqual(root.tag.split('extensions')[0], NS)

        # Make sure we have all the extensions.
        exts = root.findall('{0}extension'.format(NS))
        self.assertEqual(len(exts), 6)

        # Make sure that at least Fox in Sox is correct.
        (fox_ext,) = [x for x in exts if x.get('alias') == 'FOXNSOX']
        self.assertEqual(fox_ext.get('name'), 'Fox In Socks')
        self.assertEqual(fox_ext.get('namespace'),
            'http://www.fox.in.socks/api/ext/pie/v1.0')
        self.assertEqual(fox_ext.get('updated'), '2011-01-22T13:25:27-06:00')
        self.assertEqual(fox_ext.findtext('{0}description'.format(NS)),
            'The Fox In Socks Extension')

        xmlutil.validate_schema(root, 'extensions')

    def test_get_extension_xml(self):
        app = openstack.APIRouterV11()
        ext_midware = extensions.ExtensionMiddleware(app)
        request = webob.Request.blank("/extensions/FOXNSOX")
        request.accept = "application/xml"
        response = request.get_response(ext_midware)
        self.assertEqual(200, response.status_int)
        xml = response.body
        print xml

        root = etree.XML(xml)
        self.assertEqual(root.tag.split('extension')[0], NS)
        self.assertEqual(root.get('alias'), 'FOXNSOX')
        self.assertEqual(root.get('name'), 'Fox In Socks')
        self.assertEqual(root.get('namespace'),
            'http://www.fox.in.socks/api/ext/pie/v1.0')
        self.assertEqual(root.get('updated'), '2011-01-22T13:25:27-06:00')
        self.assertEqual(root.findtext('{0}description'.format(NS)),
            'The Fox In Socks Extension')

        xmlutil.validate_schema(root, 'extension')


class ResourceExtensionTest(test.TestCase):

    def setUp(self):
        super(ResourceExtensionTest, self).setUp()
        ext_path = os.path.join(os.path.dirname(__file__), "extensions")
        self.flags(osapi_extensions_path=ext_path)

    def test_no_extension_present(self):
        manager = StubExtensionManager(None)
        app = openstack.APIRouterV11()
        ext_midware = extensions.ExtensionMiddleware(app, manager)
        request = webob.Request.blank("/blah")
        response = request.get_response(ext_midware)
        self.assertEqual(404, response.status_int)

    def test_get_resources(self):
        res_ext = extensions.ResourceExtension('tweedles',
                                               StubController(response_body))
        manager = StubExtensionManager(res_ext)
        app = openstack.APIRouterV11()
        ext_midware = extensions.ExtensionMiddleware(app, manager)
        request = webob.Request.blank("/tweedles")
        response = request.get_response(ext_midware)
        self.assertEqual(200, response.status_int)
        self.assertEqual(response_body, response.body)

    def test_get_resources_with_controller(self):
        res_ext = extensions.ResourceExtension('tweedles',
                                               StubController(response_body))
        manager = StubExtensionManager(res_ext)
        app = openstack.APIRouterV11()
        ext_midware = extensions.ExtensionMiddleware(app, manager)
        request = webob.Request.blank("/tweedles")
        response = request.get_response(ext_midware)
        self.assertEqual(200, response.status_int)
        self.assertEqual(response_body, response.body)


class InvalidExtension(object):
    def get_alias(self):
        return "THIRD"


class ExtensionManagerTest(test.TestCase):

    response_body = "Try to say this Mr. Knox, sir..."

    def setUp(self):
        super(ExtensionManagerTest, self).setUp()
        ext_path = os.path.join(os.path.dirname(__file__), "extensions")
        self.flags(osapi_extensions_path=ext_path)

    def test_get_resources(self):
        app = openstack.APIRouterV11()
        ext_midware = extensions.ExtensionMiddleware(app)
        request = webob.Request.blank("/foxnsocks")
        response = request.get_response(ext_midware)
        self.assertEqual(200, response.status_int)
        self.assertEqual(response_body, response.body)

    def test_invalid_extensions(self):
        app = openstack.APIRouterV11()
        ext_midware = extensions.ExtensionMiddleware(app)
        ext_mgr = ext_midware.ext_mgr
        ext_mgr.add_extension(InvalidExtension())
        self.assertTrue('FOXNSOX' in ext_mgr.extensions)
        self.assertTrue('THIRD' not in ext_mgr.extensions)


class ActionExtensionTest(test.TestCase):

    def setUp(self):
        super(ActionExtensionTest, self).setUp()
        ext_path = os.path.join(os.path.dirname(__file__), "extensions")
        self.flags(osapi_extensions_path=ext_path)

    def _send_server_action_request(self, url, body):
        app = openstack.APIRouterV11()
        ext_midware = extensions.ExtensionMiddleware(app)
        request = webob.Request.blank(url)
        request.method = 'POST'
        request.content_type = 'application/json'
        request.body = json.dumps(body)
        response = request.get_response(ext_midware)
        return response

    def test_extended_action(self):
        body = dict(add_tweedle=dict(name="test"))
        response = self._send_server_action_request("/servers/1/action", body)
        self.assertEqual(200, response.status_int)
        self.assertEqual("Tweedle Beetle Added.", response.body)

        body = dict(delete_tweedle=dict(name="test"))
        response = self._send_server_action_request("/servers/1/action", body)
        self.assertEqual(200, response.status_int)
        self.assertEqual("Tweedle Beetle Deleted.", response.body)

    def test_invalid_action_body(self):
        body = dict(blah=dict(name="test"))  # Doesn't exist
        response = self._send_server_action_request("/servers/1/action", body)
        self.assertEqual(501, response.status_int)

    def test_invalid_action(self):
        body = dict(blah=dict(name="test"))
        response = self._send_server_action_request("/fdsa/1/action", body)
        self.assertEqual(404, response.status_int)


class RequestExtensionTest(test.TestCase):

    def setUp(self):
        super(RequestExtensionTest, self).setUp()
        ext_path = os.path.join(os.path.dirname(__file__), "extensions")
        self.flags(osapi_extensions_path=ext_path)

    def test_get_resources_with_stub_mgr(self):

        def _req_handler(req, res):
            # only handle JSON responses
            data = json.loads(res.body)
            data['flavor']['googoose'] = req.GET.get('chewing')
            res.body = json.dumps(data)
            return res

        req_ext = extensions.RequestExtension('GET',
                                                '/v1.1/flavors/:(id)',
                                                _req_handler)

        manager = StubExtensionManager(None, None, req_ext)
        app = fakes.wsgi_app()
        ext_midware = extensions.ExtensionMiddleware(app, manager)
        request = webob.Request.blank("/v1.1/flavors/1?chewing=bluegoo")
        request.environ['api.version'] = '1.1'
        response = request.get_response(ext_midware)
        self.assertEqual(200, response.status_int)
        response_data = json.loads(response.body)
        self.assertEqual('bluegoo', response_data['flavor']['googoose'])

    def test_get_resources_with_mgr(self):

        app = fakes.wsgi_app()
        ext_midware = extensions.ExtensionMiddleware(app)
        request = webob.Request.blank("/v1.1/flavors/1?chewing=newblue")
        request.environ['api.version'] = '1.1'
        response = request.get_response(ext_midware)
        self.assertEqual(200, response.status_int)
        response_data = json.loads(response.body)
        self.assertEqual('newblue', response_data['flavor']['googoose'])
        self.assertEqual("Pig Bands!", response_data['big_bands'])


class ExtensionsXMLSerializerTest(test.TestCase):

    def test_serialize_extenstion(self):
        serializer = extensions.ExtensionsXMLSerializer()
        data = {
            'extension': {
                'name': 'ext1',
                'namespace': 'http://docs.rack.com/servers/api/ext/pie/v1.0',
                'alias': 'RS-PIE',
                'updated': '2011-01-22T13:25:27-06:00',
                'description': 'Adds the capability to share an image.',
                'links': [
                    {
                        'rel': 'describedby',
                        'type': 'application/pdf',
                        'href': 'http://docs.rack.com/servers/api/ext/cs.pdf',
                    },
                    {
                        'rel': 'describedby',
                        'type': 'application/vnd.sun.wadl+xml',
                        'href': 'http://docs.rack.com/servers/api/ext/cs.wadl',
                    },
                ],
            },
        }

        xml = serializer.serialize(data, 'show')
        print xml
        root = etree.XML(xml)
        ext_dict = data['extension']
        self.assertEqual(root.findtext('{0}description'.format(NS)),
            ext_dict['description'])

        for key in ['name', 'namespace', 'alias', 'updated']:
            self.assertEqual(root.get(key), ext_dict[key])

        link_nodes = root.findall('{0}link'.format(ATOMNS))
        self.assertEqual(len(link_nodes), 2)
        for i, link in enumerate(ext_dict['links']):
            for key, value in link.items():
                self.assertEqual(link_nodes[i].get(key), value)

        xmlutil.validate_schema(root, 'extension')

    def test_serialize_extensions(self):
        serializer = extensions.ExtensionsXMLSerializer()
        data = {
            "extensions": [
                {
                    "name": "Public Image Extension",
                    "namespace": "http://foo.com/api/ext/pie/v1.0",
                    "alias": "RS-PIE",
                    "updated": "2011-01-22T13:25:27-06:00",
                    "description": "Adds the capability to share an image.",
                    "links": [
                        {
                            "rel": "describedby",
                            "type": "application/pdf",
                            "href": "http://foo.com/api/ext/cs-pie.pdf",
                        },
                        {
                            "rel": "describedby",
                            "type": "application/vnd.sun.wadl+xml",
                            "href": "http://foo.com/api/ext/cs-pie.wadl",
                        },
                    ],
                },
                {
                    "name": "Cloud Block Storage",
                    "namespace": "http://foo.com/api/ext/cbs/v1.0",
                    "alias": "RS-CBS",
                    "updated": "2011-01-12T11:22:33-06:00",
                    "description": "Allows mounting cloud block storage.",
                    "links": [
                        {
                            "rel": "describedby",
                            "type": "application/pdf",
                            "href": "http://foo.com/api/ext/cs-cbs.pdf",
                        },
                        {
                            "rel": "describedby",
                            "type": "application/vnd.sun.wadl+xml",
                            "href": "http://foo.com/api/ext/cs-cbs.wadl",
                        },
                    ],
                },
            ],
        }

        xml = serializer.serialize(data, 'index')
        print xml
        root = etree.XML(xml)
        ext_elems = root.findall('{0}extension'.format(NS))
        self.assertEqual(len(ext_elems), 2)
        for i, ext_elem in enumerate(ext_elems):
            ext_dict = data['extensions'][i]
            self.assertEqual(ext_elem.findtext('{0}description'.format(NS)),
                ext_dict['description'])

            for key in ['name', 'namespace', 'alias', 'updated']:
                self.assertEqual(ext_elem.get(key), ext_dict[key])

            link_nodes = ext_elem.findall('{0}link'.format(ATOMNS))
            self.assertEqual(len(link_nodes), 2)
            for i, link in enumerate(ext_dict['links']):
                for key, value in link.items():
                    self.assertEqual(link_nodes[i].get(key), value)

        xmlutil.validate_schema(root, 'extensions')<|MERGE_RESOLUTION|>--- conflicted
+++ resolved
@@ -29,11 +29,6 @@
 from nova.api.openstack import xmlutil
 from nova.tests.api.openstack import fakes
 
-<<<<<<< HEAD
-
-FLAGS = flags.FLAGS
-=======
->>>>>>> 0fea610a
 NS = "{http://docs.openstack.org/compute/api/v1.1}"
 ATOMNS = "{http://www.w3.org/2005/Atom}"
 response_body = "Try to say this Mr. Knox, sir..."
