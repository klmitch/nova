# vim: tabstop=4 shiftwidth=4 softtabstop=4

#    Copyright 2011 OpenStack LLC
#    Copyright 2011 Ilya Alekseyev
#
#    Licensed under the Apache License, Version 2.0 (the "License"); you may
#    not use this file except in compliance with the License. You may obtain
#    a copy of the License at
#
#         http://www.apache.org/licenses/LICENSE-2.0
#
#    Unless required by applicable law or agreed to in writing, software
#    distributed under the License is distributed on an "AS IS" BASIS, WITHOUT
#    WARRANTIES OR CONDITIONS OF ANY KIND, either express or implied. See the
#    License for the specific language governing permissions and limitations
#    under the License.

import gettext
import os
import sys

TOPDIR = os.path.normpath(os.path.join(
                            os.path.dirname(os.path.abspath(__file__)),
                            os.pardir,
                            os.pardir))
NOVA_MANAGE_PATH = os.path.join(TOPDIR, 'bin', 'nova-manage')

gettext.install('nova', unicode=1)

sys.dont_write_bytecode = True
import imp
nova_manage = imp.load_source('nova_manage.py', NOVA_MANAGE_PATH)
sys.dont_write_bytecode = False
import mox
import stubout

<<<<<<< HEAD
import netaddr
import StringIO
from nova import context
from nova import db
from nova import exception
from nova import flags
from nova import log as logging
from nova import test

FLAGS = flags.FLAGS
LOG = logging.getLogger('nova.tests.nova_manage')
=======
from nova import context
from nova import db
from nova import exception
from nova import test
from nova.tests.db import fakes as db_fakes
>>>>>>> 4ded14d0


class FixedIpCommandsTestCase(test.TestCase):
    def setUp(self):
        super(FixedIpCommandsTestCase, self).setUp()
        self.stubs = stubout.StubOutForTesting()
        db_fakes.stub_out_db_network_api(self.stubs)
        self.commands = nova_manage.FixedIpCommands()

    def tearDown(self):
        super(FixedIpCommandsTestCase, self).tearDown()
        self.stubs.UnsetAll()

    def test_reserve(self):
        self.commands.reserve('192.168.0.100')
        address = db.fixed_ip_get_by_address(context.get_admin_context(),
                                             '192.168.0.100')
        self.assertEqual(address['reserved'], True)

    def test_unreserve(self):
        self.commands.unreserve('192.168.0.100')
        address = db.fixed_ip_get_by_address(context.get_admin_context(),
<<<<<<< HEAD
                                             '10.0.0.100')
        self.assertEqual(address['reserved'], False)


class NetworkCommandsTestCase(test.TestCase):
    def setUp(self):
        super(NetworkCommandsTestCase, self).setUp()
        self.commands = nova_manage.NetworkCommands()
        self.context = context.get_admin_context()
        nets = db.network_get_all(self.context)
        for net in nets:
            db.network_delete_safe(self.context, net['id'])

    def tearDown(self):
        super(NetworkCommandsTestCase, self).tearDown()

    def _create_network(self):
        FLAGS.network_manager = 'nova.network.manager.VlanManager'
        self.commands.create(
                            label='Test',
                            fixed_range_v4='10.2.0.0/24',
                            num_networks=1,
                            network_size=256,
                            multi_host='F',
                            vlan_start=200,
                            vpn_start=2000,
                            fixed_range_v6='fd00:2::/120',
                            gateway_v6='fd00:2::22',
                            bridge_interface='eth0')
        return db.network_get_by_cidr(self.context, '10.2.0.0/24')

    def test_create(self):
        net = self._create_network()
        self.assertEqual(net['label'], 'Test')
        self.assertEqual(net['cidr'], '10.2.0.0/24')
        self.assertEqual(net['netmask'], '255.255.255.0')
        self.assertEqual(net['multi_host'], False)
        self.assertEqual(net['vlan'], 200)
        self.assertEqual(net['bridge'], 'br200')
        self.assertEqual(net['vpn_public_port'], 2000)
        self.assertEqual(net['cidr_v6'], 'fd00:2::/120')
        self.assertEqual(net['gateway_v6'], 'fd00:2::22')
        self.assertEqual(net['bridge_interface'], 'eth0')

    def test_list(self):
        net = self._create_network()
        output = StringIO.StringIO()
        sys.stdout = output
        self.commands.list()
        sys.stdout = sys.__stdout__
        result = output.getvalue()
        _fmt = "%-5s\t%-18s\t%-15s\t%-15s\t%-15s\t%-15s\t%-15s\t%-15s\t%-15s"
        head = _fmt % (_('id'),
                          _('IPv4'),
                          _('IPv6'),
                          _('start address'),
                          _('DNS1'),
                          _('DNS2'),
                          _('VlanID'),
                          _('project'),
                          _("uuid"))
        body = _fmt % (
            net['id'],
            '10.2.0.0/24',
            'fd00:2::/120',
            '10.2.0.3',
            'None',
            'None',
            '200',
            'None',
            net['uuid'],)
        answer = '%s\n%s\n' % (head, body)
        self.assertEqual(result, answer)

    def test_delete(self):
        net = self._create_network()
        self.commands.delete(fixed_range='10.2.0.0/24')
        net_exist = True
        try:
            net = db.network_get_by_cidr(self.context, '10.2.0.0/24')
        except exception.NetworkNotFoundForCidr, e:
            net_exist = False
        self.assertEqual(net_exist, False)

    def test_modify(self):
        net = self._create_network()
        db.network_disassociate(self.context, net['id'])
        net = db.network_get_by_cidr(self.context, '10.2.0.0/24')
        self.assertEqual(net['project_id'], None)
        self.assertEqual(net['host'], None)
        self.commands.modify('10.2.0.0/24', project='test_project',
                             host='test_host')
        net = db.network_get_by_cidr(self.context, '10.2.0.0/24')
        self.assertEqual(net['project_id'], 'test_project')
        self.assertEqual(net['host'], 'test_host')
        self.commands.modify('10.2.0.0/24')
        net = db.network_get_by_cidr(self.context, '10.2.0.0/24')
        self.assertEqual(net['project_id'], 'test_project')
        self.assertEqual(net['host'], 'test_host')
        self.commands.modify('10.2.0.0/24', dis_project=True, dis_host=True)
        net = db.network_get_by_cidr(self.context, '10.2.0.0/24')
        self.assertEqual(net['project_id'], None)
        self.assertEqual(net['host'], None)
=======
                                             '192.168.0.100')
        self.assertEqual(address['reserved'], False)
>>>>>>> 4ded14d0
<|MERGE_RESOLUTION|>--- conflicted
+++ resolved
@@ -34,7 +34,6 @@
 import mox
 import stubout
 
-<<<<<<< HEAD
 import netaddr
 import StringIO
 from nova import context
@@ -43,16 +42,10 @@
 from nova import flags
 from nova import log as logging
 from nova import test
+from nova.tests.db import fakes as db_fakes
 
 FLAGS = flags.FLAGS
 LOG = logging.getLogger('nova.tests.nova_manage')
-=======
-from nova import context
-from nova import db
-from nova import exception
-from nova import test
-from nova.tests.db import fakes as db_fakes
->>>>>>> 4ded14d0
 
 
 class FixedIpCommandsTestCase(test.TestCase):
@@ -75,8 +68,7 @@
     def test_unreserve(self):
         self.commands.unreserve('192.168.0.100')
         address = db.fixed_ip_get_by_address(context.get_admin_context(),
-<<<<<<< HEAD
-                                             '10.0.0.100')
+                                             '192.168.0.100')
         self.assertEqual(address['reserved'], False)
 
 
@@ -178,8 +170,4 @@
         self.commands.modify('10.2.0.0/24', dis_project=True, dis_host=True)
         net = db.network_get_by_cidr(self.context, '10.2.0.0/24')
         self.assertEqual(net['project_id'], None)
-        self.assertEqual(net['host'], None)
-=======
-                                             '192.168.0.100')
-        self.assertEqual(address['reserved'], False)
->>>>>>> 4ded14d0
+        self.assertEqual(net['host'], None)